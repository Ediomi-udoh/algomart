--- conflicted
+++ resolved
@@ -1,13 +1,7 @@
 import {
   CheckoutStatus,
-<<<<<<< HEAD
   GetPaymentBankAccountStatus,
   GetPaymentCardStatus,
-  MintPackStatus,
-  PackType,
-=======
-  GetPaymentCardStatus,
->>>>>>> 478b62bc
   Payment,
   PublicKey,
   PublishedPack,
@@ -24,12 +18,7 @@
 import { ExtractError } from 'validator-fns'
 
 import { Analytics } from '@/clients/firebase-analytics'
-<<<<<<< HEAD
-import { useAuth } from '@/contexts/auth-context'
 import { Environment } from '@/environment'
-import authService from '@/services/auth-service'
-=======
->>>>>>> 478b62bc
 import bidService from '@/services/bid-service'
 import checkoutService, {
   CreateBankAccountRequest,
@@ -94,29 +83,7 @@
   const { t } = useTranslation()
 
   const [packId, setPackId] = useState<string | null>(auctionPackId || null)
-<<<<<<< HEAD
-  const [passphrase, setPassphrase] = useState<string>('')
-  const [status, setStatus] = useState<CheckoutStatus>(
-    release &&
-      ((release.type === PackType.Purchase &&
-        (!Environment.isWireEnabled ||
-          (Environment.isWireEnabled &&
-            !isGreaterThanOrEqual(
-              release.price,
-              maximumBidForCardPayments
-            )))) ||
-        (release.type === PackType.Auction &&
-          !isAfterNow(new Date(release.auctionUntil as string)) &&
-          (!Environment.isWireEnabled ||
-            (Environment.isWireEnabled &&
-              currentBid &&
-              !isGreaterThanOrEqual(currentBid, maximumBidForCardPayments)))))
-      ? 'passphrase'
-      : 'form'
-  )
-=======
   const [status, setStatus] = useState<CheckoutStatus>('form')
->>>>>>> 478b62bc
   const [loadingText, setLoadingText] = useState<string>('')
   const highestBid = currentBid || 0
   const validateFormForBankAccount = useMemo(() => validateBankAccount(t), [t])
